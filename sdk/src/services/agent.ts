import { PublicKey, Signer } from "@solana/web3.js";
import anchor from "@coral-xyz/anchor";
const { BN } = anchor;
import { BaseService } from "./base";
import { AgentAccount, CreateAgentOptions, UpdateAgentOptions } from "../types";
import { findAgentPDA, retry, getAccountLastUpdated } from "../utils";

/**
 * Agent-related operations service
 */
export class AgentService extends BaseService {
  async registerAgent(
    wallet: Signer,
    options: CreateAgentOptions,
  ): Promise<string> {
    const [agentPDA] = findAgentPDA(wallet.publicKey, this.programId);

    return retry(async () => {
      // Always prefer using the pre-initialized program if available
      let program;
      if (this.program) {
        // Program was pre-initialized with the wallet - use it directly
        program = this.program;
      } else {
        // This should not happen if client.initialize(wallet) was called properly
        throw new Error(
          "No program instance available. Ensure client.initialize(wallet) was called successfully.",
        );
      }

      try {
<<<<<<< HEAD
        const tx = await (program.methods as any)
=======
        const tx = await program.methods // Potentially remove 'as any' if types allow

>>>>>>> 1465b1f3
          .registerAgent(new BN(options.capabilities), options.metadataUri)
          .accounts({
            agentAccount: agentPDA,
            signer: wallet.publicKey,
            systemProgram: anchor.web3.SystemProgram.programId,
          })
          .rpc();

        return tx;
      } catch (error: any) {
        // Provide more specific error messages
        if (error.message?.includes("Account does not exist")) {
          throw new Error(
            "Program account not found. Verify the program is deployed and the program ID is correct.",
          );
        }
        if (error.message?.includes("insufficient funds")) {
          throw new Error(
            "Insufficient SOL balance to pay for transaction fees and rent.",
          );
        }
        if (error.message?.includes("custom program error")) {
          throw new Error(
            `Program error: ${error.message}. Check program logs for details.`,
          );
        }
        throw new Error(`Agent registration failed: ${error.message}`);
      }
    });
  }

  async updateAgent(
    wallet: Signer,
    options: UpdateAgentOptions,
  ): Promise<string> {
    const [agentPDA] = findAgentPDA(wallet.publicKey, this.programId);

    return retry(async () => {
      // Use the program if it was initialized with a wallet, otherwise create a fresh one
      let program;
      if (this.program) {
        // Program was pre-initialized with the wallet
        program = this.program;
      } else {
        // Fallback: create a fresh provider with the actual wallet for this transaction
        const provider = new anchor.AnchorProvider(
          this.connection,
          wallet as any,
          {
            commitment: this.commitment,
            skipPreflight: true,
          },
        );

        // Get the IDL directly (no dummy wallet involved)
        const idl = this.ensureIDL();

        // Create a new program instance with the proper wallet
        program = new anchor.Program(idl, provider);
      }

      const tx = await (program.methods as any)
        .updateAgent(
          options.capabilities !== undefined
            ? new BN(options.capabilities)
            : null,
          options.metadataUri !== undefined ? options.metadataUri : null,
        )
        .accounts({
          agentAccount: agentPDA,
          signer: wallet.publicKey,
        })
        .rpc();

      return tx;
    });
  }

  async getAgent(walletPublicKey: PublicKey): Promise<AgentAccount | null> {
    const [agentPDA] = findAgentPDA(walletPublicKey, this.programId);

    try {
      // Use the program if it was initialized, otherwise create a temporary one
      let program;
      if (this.program) {
        // Program was pre-initialized, use it
        program = this.program;
      } else {
        // For read operations, create a temporary program with a dummy wallet
        const dummyWallet = {
          publicKey: anchor.web3.PublicKey.default,
          signTransaction: async () => {
            throw new Error("Read-only");
          },
          signAllTransactions: async () => {
            throw new Error("Read-only");
          },
        };

        const provider = new anchor.AnchorProvider(
          this.connection,
          dummyWallet,
          {
            commitment: this.commitment,
          },
        );

        const idl = this.ensureIDL();
        program = new anchor.Program(idl, provider);
      }

      const agentAccount = this.getAccount("agentAccount");
      const account = await agentAccount.fetch(agentPDA);
      return {
        pubkey: agentPDA,
        capabilities: account.capabilities.toNumber(),
        metadataUri: account.metadataUri,
        reputation: account.reputation?.toNumber() || 0,
        lastUpdated: getAccountLastUpdated(account),
        bump: account.bump,
      };
    } catch (error: any) {
      if (error?.message?.includes("Account does not exist")) {
        return null;
      }
      throw error;
    }
  }

  async getAllAgents(limit: number = 100): Promise<AgentAccount[]> {
    try {
      // For read operations, create a temporary program with a dummy wallet
      const dummyWallet = {
        publicKey: anchor.web3.PublicKey.default,
        signTransaction: async () => {
          throw new Error("Read-only");
        },
        signAllTransactions: async () => {
          throw new Error("Read-only");
        },
      };

      const provider = new anchor.AnchorProvider(this.connection, dummyWallet, {
        commitment: this.commitment,
      });

      const idl = this.ensureIDL();
      const program = new anchor.Program(idl, provider);

      const agentAccount = this.getAccount("agentAccount");
      const accounts = await agentAccount.all();

      return accounts.slice(0, limit).map((acc: any) => ({
        pubkey: acc.publicKey,
        capabilities: acc.account.capabilities.toNumber(),
        metadataUri: acc.account.metadataUri,
        reputation: acc.account.reputation?.toNumber() || 0,
        lastUpdated: getAccountLastUpdated(acc.account),
        bump: acc.account.bump,
      }));
    } catch (error: any) {
      throw new Error(`Failed to fetch agents: ${error.message}`);
    }
  }
}<|MERGE_RESOLUTION|>--- conflicted
+++ resolved
@@ -29,12 +29,7 @@
       }
 
       try {
-<<<<<<< HEAD
         const tx = await (program.methods as any)
-=======
-        const tx = await program.methods // Potentially remove 'as any' if types allow
-
->>>>>>> 1465b1f3
           .registerAgent(new BN(options.capabilities), options.metadataUri)
           .accounts({
             agentAccount: agentPDA,
